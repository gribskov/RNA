--- conflicted
+++ resolved
@@ -177,15 +177,9 @@
                                 # [d2g, edge, row_num]
 
         if graph:
-<<<<<<< HEAD
-            self.graph_load(graph)
-            self.graph_normalize()
-            self.mindfs = [Edge() for _ in self.graph]
-=======
             if type(graph) is list:
                 self.from_list(graph)
                 self.graph_normalize()
->>>>>>> a49f2561
 
             elif type(graph) is str:
                 self.from_string(graph)
@@ -206,8 +200,6 @@
             edge = Edge(edge_in)
             self.graph.append(edge)
             v += 1
-
-        self.mindfs = [Edge() for _ in self.graph]
 
         self.vnum = v
         return v
@@ -628,18 +620,8 @@
             # disjoint graphs are present
             edge = gspan.graph[row]
 
-<<<<<<< HEAD
-            while row < glen and g2d[edge[1]] is not None:
-                # add all backward edges, they are always unique and never require resorting
-                row += 1
-                # checkdfs
-                if row >= glen:
-                    break
-                edge = gspan.graph[row]
-=======
             print('\n\tb graph', gspan.graph, '\n\t\tdfs', gspan.graph2dfs(), '\n\t\tg2d',
                   gspan.g2d)
->>>>>>> a49f2561
 
             # forward extension:
             # the next sorted edge is a forward extension, d2g and g2d need update
@@ -661,7 +643,6 @@
             while gspan.isbackward(row):
                 edge = gspan.graph[row]
                 row += 1
-                # check dfs
 
             # should now be at the non-backward edge, there are threee possibilities
             #   another forward edge on rightmost path
